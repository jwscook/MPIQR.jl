using MPIQR

using LinearAlgebra, Random, Base.Threads, Test
using MPI, Distributed, MPIClusterManagers

MPI.Init(;threadlevel=MPI.THREAD_SERIALIZED)
const cmm = MPI.COMM_WORLD
const rnk = MPI.Comm_rank(cmm)
const sze = MPI.Comm_size(cmm)
const nts = Threads.nthreads()

BLAS.set_num_threads(nts)

using Random, ProgressMeter

function run(blocksizes=(1,2,3,4), npows=(12,14), Ts=(ComplexF64,); bestof=4)
  for npow in npows, blocksize in blocksizes, T in Ts

    Random.seed!(0)
    n = (2^npow ÷ blocksize) * blocksize
    m = n + 2^(npow-2)
    A0 = rand(T, m, n)
    b0 = rand(T, m)
    x1 = zeros(T, 0)
    if rnk == 0
      BLAS.set_num_threads(nts * sze)
      A1 = deepcopy(A0)
      b1 = deepcopy(b0)
      x1 = qr!(A1, NoPivot()) \ b1
      y1 = A0 * x1
      t1s = []
      for _ in 1:bestof
        push!(t1s, @elapsed qr!(A1, NoPivot()) \ b1)
      end
      t1 = minimum(t1s)
      BLAS.set_num_threads(nts)
    end
    x1 = MPI.bcast(x1, 0, cmm)

    localcols = MPIQR.localcolumns(rnk, n, blocksize, sze)
    b = deepcopy(b0)

    A = MPIQR.MPIQRMatrix(deepcopy(A0[:, localcols]), size(A0); blocksize=blocksize)
    y2 = A * x1
    if iszero(rnk)
      @test y2 ≈ y1
    end
    MPI.Barrier(cmm)
<<<<<<< HEAD
    qrA = qr!(A; progress=Progress(A, dt=1; showspeed=true))
    x2 = ldiv!(qrA, b; verbose=false, progress=Progress(A, dt=0.1; showspeed=true))
=======
    #x2 = qr!(A) \ b
    dt = iszero(rnk) ? 1 : 2^31
    x2 = ldiv!(qr!(A, progress=Progress(A, dt=dt; showspeed=true)),
               b, verbose=false, progress=Progress(A, dt=dt/10; showspeed=true))
>>>>>>> 9b7b4caa

    t2s = []
    for _ in 1:bestof
      push!(t2s, @elapsed begin
<<<<<<< HEAD
        qr!(A) \ b
=======
        progress = Progress(A, dt=dt; showspeed=true)
        qr!(A; progress=progress) \ b
>>>>>>> 9b7b4caa
      end)
    end
    t2 = minimum(t2s)

    MPI.Barrier(cmm)

    if iszero(rnk)
        @assert norm(A0' * A0 * x1 .- A0' * b0) < 1e-8
        res = norm(A0' * A0 * x2 .- A0' * b0)
        try
          println("np=$sze, nt=$nts, T=$T, m=$m, n=$n, blocksize=$blocksize:")
          println("tLAPACK = $t1, tMPIQR = $t2, ratio=$(t2/t1)x")
          @assert res < 1e-8
          println("    PASSED: norm of residual = $res")
        catch
          println("    FAILED: norm of residual = $res")
        end
    end
  end
end
run()

MPI.Finalize()<|MERGE_RESOLUTION|>--- conflicted
+++ resolved
@@ -46,25 +46,16 @@
       @test y2 ≈ y1
     end
     MPI.Barrier(cmm)
-<<<<<<< HEAD
-    qrA = qr!(A; progress=Progress(A, dt=1; showspeed=true))
-    x2 = ldiv!(qrA, b; verbose=false, progress=Progress(A, dt=0.1; showspeed=true))
-=======
     #x2 = qr!(A) \ b
     dt = iszero(rnk) ? 1 : 2^31
     x2 = ldiv!(qr!(A, progress=Progress(A, dt=dt; showspeed=true)),
                b, verbose=false, progress=Progress(A, dt=dt/10; showspeed=true))
->>>>>>> 9b7b4caa
 
     t2s = []
     for _ in 1:bestof
       push!(t2s, @elapsed begin
-<<<<<<< HEAD
-        qr!(A) \ b
-=======
         progress = Progress(A, dt=dt; showspeed=true)
         qr!(A; progress=progress) \ b
->>>>>>> 9b7b4caa
       end)
     end
     t2 = minimum(t2s)
