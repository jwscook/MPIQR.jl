--- conflicted
+++ resolved
@@ -110,10 +110,6 @@
 end
 function hotloop!(H::AbstractMatrix{T}, Hj::AbstractVector, y) where {T<:IsBitsUnion}
   isempty(y) && return nothing
-<<<<<<< HEAD
-  mul!(y, H', Hj)
-  BLAS.ger!(-one(T), Hj, y, H) # ger!(alpha, x, y, A) A = alpha*x*y' + A.
-=======
 #  mul!(y, H', Hj) # same as BLAS.gemv!('C', true, H, Hj, false, y)
 #  BLAS.ger!(-one(T), Hj, y, H) # ger!(alpha, x, y, A) A = alpha*x*y' + A.
   ntile = max(1, ceil(Int, 2^12 ÷ size(H, 2)))
@@ -122,7 +118,6 @@
     # ger!(alpha, x, y, A) A = alpha*x*y' + A.
     BLAS.ger!(-one(T), Hj, view(y, j), view(H, :, j))
   end
->>>>>>> a28b565b
   return nothing
 end
 function hotloopviews(H::MPIQRMatrix, Hj::AbstractVector, y, j, ja, jz, m, n,
